# Copyright (c) 2020 PaddlePaddle Authors. All Rights Reserved.
#
# Licensed under the Apache License, Version 2.0 (the "License");
# you may not use this file except in compliance with the License.
# You may obtain a copy of the License at
#
#     http://www.apache.org/licenses/LICENSE-2.0
#
# Unless required by applicable law or agreed to in writing, software
# distributed under the License is distributed on an "AS IS" BASIS,
# WITHOUT WARRANTIES OR CONDITIONS OF ANY KIND, either express or implied.
# See the License for the specific language governing permissions and
# limitations under the License.

from __future__ import absolute_import
from __future__ import division
from __future__ import print_function

import copy
import paddle
from typing import Dict, List

from ppcls.utils import logger

from . import optimizer

__all__ = ['build_optimizer']


def build_lr_scheduler(lr_config, epochs, step_each_epoch):
    from . import learning_rate
    lr_config.update({'epochs': epochs, 'step_each_epoch': step_each_epoch})
    if 'name' in lr_config:
        lr_name = lr_config.pop('name')
        lr = getattr(learning_rate, lr_name)(**lr_config)
        if isinstance(lr, paddle.optimizer.lr.LRScheduler):
            return lr
        else:
            return lr()
    else:
        lr = lr_config['learning_rate']
    return lr


# model_list is None in static graph
def build_optimizer(config, epochs, step_each_epoch, model_list=None):
    optim_config = copy.deepcopy(config)
    if isinstance(optim_config, dict):
        # convert {'name': xxx, **optim_cfg} to [{'name': {'scope': xxx, **optim_cfg}}]
        optim_name = optim_config.pop("name")
        optim_config: List[Dict[str, Dict]] = [{
            optim_name: {
                'scope': "all",
                **
                optim_config
            }
        }]
    optim_list = []
    lr_list = []
    """NOTE:
    Currently only support optim objets below.
    1. single optimizer config.
    2. model(entire Arch), backbone, neck, head.
    3. loss(entire Loss), specific loss listed in ppcls/loss/__init__.py.
    """
    for optim_item in optim_config:
        # optim_cfg = {optim_name: {'scope': xxx, **optim_cfg}}
        # step1 build lr
        optim_name = list(optim_item.keys())[0]  # get optim_name
        optim_scope_list = optim_item[optim_name].pop('scope').split(
            ' ')  # get optim_scope list
        optim_cfg = optim_item[optim_name]  # get optim_cfg

        lr = build_lr_scheduler(optim_cfg.pop('lr'), epochs, step_each_epoch)
        logger.info("build lr ({}) for scope ({}) success..".format(
<<<<<<< HEAD
            lr.__class__.__name__, optim_scope))
=======
            lr.__class__.__name__, optim_scope_list))
>>>>>>> d8f1d9ed
        # step2 build regularization
        if 'regularizer' in optim_cfg and optim_cfg['regularizer'] is not None:
            if 'weight_decay' in optim_cfg:
                logger.warning(
                    "ConfigError: Only one of regularizer and weight_decay can be set in Optimizer Config. \"weight_decay\" has been ignored."
                )
            reg_config = optim_cfg.pop('regularizer')
            reg_name = reg_config.pop('name') + 'Decay'
            reg = getattr(paddle.regularizer, reg_name)(**reg_config)
            optim_cfg["weight_decay"] = reg
            logger.info("build regularizer ({}) for scope ({}) success..".
<<<<<<< HEAD
                        format(reg.__class__.__name__, optim_scope))
=======
                        format(reg.__class__.__name__, optim_scope_list))
>>>>>>> d8f1d9ed
        # step3 build optimizer
        if 'clip_norm' in optim_cfg:
            clip_norm = optim_cfg.pop('clip_norm')
            grad_clip = paddle.nn.ClipGradByNorm(clip_norm=clip_norm)
            logger.info("build gradclip ({}) for scope ({}) success..".format(
                grad_clip.__class__.__name__, optim_scope_list))
        else:
            grad_clip = None
        optim_model = []
<<<<<<< HEAD
        for i in range(len(model_list)):
            if len(model_list[i].parameters()) == 0:
                continue
            if optim_scope == "all":
                # optimizer for all
                optim_model.append(model_list[i])
            else:
                if "Loss" in optim_scope:
                    # optimizer for loss
                    if hasattr(model_list[i], 'loss_func'):
                        for j in range(len(model_list[i].loss_func)):
                            if model_list[i].loss_func[
                                    j].__class__.__name__ == optim_scope:
                                optim_model.append(model_list[i].loss_func[j])
                elif optim_scope == "model":
                    # opmizer for entire model
                    if not model_list[i].__class__.__name__.lower().endswith(
                            "loss"):
                        optim_model.append(model_list[i])
                else:
                    # opmizer for module in model, such as backbone, neck, head...
                    if hasattr(model_list[i], optim_scope):
                        optim_model.append(getattr(model_list[i], optim_scope))

        assert len(optim_model) == 1, \
            "Invalid optim model for optim scope({}), number of optim_model={}".\
                format(optim_scope, [m.__class__.__name__ for m in optim_model])
=======

        # for static graph
        if model_list is None:
            optim = getattr(optimizer, optim_name)(
                learning_rate=lr, grad_clip=grad_clip,
                **optim_cfg)(model_list=optim_model)
            return optim, lr

        # for dynamic graph
        for scope in optim_scope_list:
            if scope == "all":
                optim_model += model_list
            elif scope == "model":
                optim_model += [model_list[0], ]
            elif scope in ["backbone", "neck", "head"]:
                optim_model += [getattr(model_list[0], scope, None), ]
            elif scope == "loss":
                optim_model += [model_list[1], ]
            else:
                optim_model += [
                    model_list[1].loss_func[i]
                    for i in range(len(model_list[1].loss_func))
                    if model_list[1].loss_func[i].__class__.__name__ == scope
                ]
        # remove invalid items
        optim_model = [
            optim_model[i] for i in range(len(optim_model))
            if (optim_model[i] is not None
                ) and (len(optim_model[i].parameters()) > 0)
        ]
        assert len(optim_model) > 0, \
            f"optim_model is empty for optim_scope({optim_scope_list})"
>>>>>>> d8f1d9ed
        optim = getattr(optimizer, optim_name)(
            learning_rate=lr, grad_clip=grad_clip,
            **optim_cfg)(model_list=optim_model)
        logger.info("build optimizer ({}) for scope ({}) success..".format(
<<<<<<< HEAD
            optim.__class__.__name__, optim_scope))
=======
            optim.__class__.__name__, optim_scope_list))
>>>>>>> d8f1d9ed
        optim_list.append(optim)
        lr_list.append(lr)
    return optim_list, lr_list<|MERGE_RESOLUTION|>--- conflicted
+++ resolved
@@ -73,11 +73,7 @@
 
         lr = build_lr_scheduler(optim_cfg.pop('lr'), epochs, step_each_epoch)
         logger.info("build lr ({}) for scope ({}) success..".format(
-<<<<<<< HEAD
-            lr.__class__.__name__, optim_scope))
-=======
             lr.__class__.__name__, optim_scope_list))
->>>>>>> d8f1d9ed
         # step2 build regularization
         if 'regularizer' in optim_cfg and optim_cfg['regularizer'] is not None:
             if 'weight_decay' in optim_cfg:
@@ -89,11 +85,7 @@
             reg = getattr(paddle.regularizer, reg_name)(**reg_config)
             optim_cfg["weight_decay"] = reg
             logger.info("build regularizer ({}) for scope ({}) success..".
-<<<<<<< HEAD
-                        format(reg.__class__.__name__, optim_scope))
-=======
                         format(reg.__class__.__name__, optim_scope_list))
->>>>>>> d8f1d9ed
         # step3 build optimizer
         if 'clip_norm' in optim_cfg:
             clip_norm = optim_cfg.pop('clip_norm')
@@ -103,35 +95,6 @@
         else:
             grad_clip = None
         optim_model = []
-<<<<<<< HEAD
-        for i in range(len(model_list)):
-            if len(model_list[i].parameters()) == 0:
-                continue
-            if optim_scope == "all":
-                # optimizer for all
-                optim_model.append(model_list[i])
-            else:
-                if "Loss" in optim_scope:
-                    # optimizer for loss
-                    if hasattr(model_list[i], 'loss_func'):
-                        for j in range(len(model_list[i].loss_func)):
-                            if model_list[i].loss_func[
-                                    j].__class__.__name__ == optim_scope:
-                                optim_model.append(model_list[i].loss_func[j])
-                elif optim_scope == "model":
-                    # opmizer for entire model
-                    if not model_list[i].__class__.__name__.lower().endswith(
-                            "loss"):
-                        optim_model.append(model_list[i])
-                else:
-                    # opmizer for module in model, such as backbone, neck, head...
-                    if hasattr(model_list[i], optim_scope):
-                        optim_model.append(getattr(model_list[i], optim_scope))
-
-        assert len(optim_model) == 1, \
-            "Invalid optim model for optim scope({}), number of optim_model={}".\
-                format(optim_scope, [m.__class__.__name__ for m in optim_model])
-=======
 
         # for static graph
         if model_list is None:
@@ -164,16 +127,11 @@
         ]
         assert len(optim_model) > 0, \
             f"optim_model is empty for optim_scope({optim_scope_list})"
->>>>>>> d8f1d9ed
         optim = getattr(optimizer, optim_name)(
             learning_rate=lr, grad_clip=grad_clip,
             **optim_cfg)(model_list=optim_model)
         logger.info("build optimizer ({}) for scope ({}) success..".format(
-<<<<<<< HEAD
-            optim.__class__.__name__, optim_scope))
-=======
             optim.__class__.__name__, optim_scope_list))
->>>>>>> d8f1d9ed
         optim_list.append(optim)
         lr_list.append(lr)
     return optim_list, lr_list