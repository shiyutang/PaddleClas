--- conflicted
+++ resolved
@@ -111,12 +111,6 @@
     for use_gpu in ${use_gpu_list[*]}; do
         if [ ${use_gpu} = "False" ] || [ ${use_gpu} = "cpu" ]; then
             for use_mkldnn in ${use_mkldnn_list[*]}; do
-<<<<<<< HEAD
-                # if [ ${use_mkldnn} = "False" ] && [ ${_flag_quant} = "True" ]; then
-                #     continue
-                # fi
-=======
->>>>>>> 5cc6c50c
                 for threads in ${cpu_threads_list[*]}; do
                     for batch_size in ${batch_size_list[*]}; do
                         _save_log_path="${_log_path}/infer_cpu_usemkldnn_${use_mkldnn}_threads_${threads}_batchsize_${batch_size}.log"
@@ -140,12 +134,6 @@
                     if [ ${precision} = "True" ] && [ ${use_trt} = "False" ]; then
                         continue
                     fi
-<<<<<<< HEAD
-                    # if [[ ${use_trt} = "False" || ${precision} =~ "int8" ]] && [ ${_flag_quant} = "True" ]; then
-                    #     continue
-                    # fi
-=======
->>>>>>> 5cc6c50c
                     for batch_size in ${batch_size_list[*]}; do
                         _save_log_path="${_log_path}/infer_gpu_usetrt_${use_trt}_precision_${precision}_batchsize_${batch_size}.log"
                         set_infer_data=$(func_set_params "${image_dir_key}" "${_img_dir}")
@@ -168,67 +156,22 @@
     done
 }
 
-<<<<<<< HEAD
-if [[ ${MODE} = "whole_infer" ]] || [[ ${MODE} = "klquant_whole_infer" ]]; then
-    IFS="|"
-    infer_export_flag=(${infer_export_flag})
-    if [ ${infer_export_flag} != "null" ] && [ ${infer_export_flag} != "False" ]; then
-        rm -rf ${infer_model_dir_list/..\//}
-        export_cmd="${python} ${norm_export} -o Global.pretrained_model=${model_name}_pretrained -o Global.save_inference_dir=${infer_model_dir_list/..\//}"
-        eval $export_cmd
-    fi
-fi
 
 if [[ ${MODE} = "whole_infer" ]]; then
-    GPUID=$3
-    if [ ${#GPUID} -le 0 ]; then
-        env=" "
-    else
-        env="export CUDA_VISIBLE_DEVICES=${GPUID}"
-    fi
-    # set CUDA_VISIBLE_DEVICES
-    eval $env
-    export Count=0
-    cd deploy
-    for infer_model in ${infer_model_dir_list[*]}; do
-        #run inference
-        is_quant=${infer_quant_flag[Count]}
-        echo "is_quant: ${is_quant}"
-        func_inference "${python}" "${inference_py}" "${infer_model}" "../${LOG_PATH}" "${infer_img_dir}" ${is_quant}
-        Count=$(($Count + 1))
-    done
-    cd ..
-
-elif [[ ${MODE} = "klquant_whole_infer" ]]; then
-=======
-
-if [[ ${MODE} = "whole_infer" ]]; then
->>>>>>> 5cc6c50c
     # for kl_quant
     if [ ${kl_quant_cmd_value} != "null" ] && [ ${kl_quant_cmd_value} != "False" ]; then
         echo "kl_quant"
         command="${python} ${kl_quant_cmd_value}"
-<<<<<<< HEAD
-        eval $command
-        last_status=${PIPESTATUS[0]}
-        status_check $last_status "${command}" "${status_log}" "${model_name}"
-        cd inference/quant_post_static_model
-=======
         echo ${command}
         eval $command
         last_status=${PIPESTATUS[0]}
         status_check $last_status "${command}" "${status_log}" "${model_name}"
         cd ${infer_model_dir_list}/quant_post_static_model
->>>>>>> 5cc6c50c
         ln -s __model__ inference.pdmodel
         ln -s __params__ inference.pdiparams
         cd ../../deploy
         is_quant=True
-<<<<<<< HEAD
-        func_inference "${python}" "${inference_py}" "${infer_model_dir_list}/quant_post_static_model" "../${LOG_PATH}" "${infer_img_dir}" ${is_quant}
-=======
         func_inference "${python}" "${inference_py}" "../${infer_model_dir_list}/quant_post_static_model" "../${LOG_PATH}" "${infer_img_dir}" ${is_quant}
->>>>>>> 5cc6c50c
         cd ..
     fi
 else
